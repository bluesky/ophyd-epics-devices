--- conflicted
+++ resolved
@@ -3,7 +3,7 @@
 build-backend = "setuptools.build_meta"
 
 [project]
-name = "python3-pip-skeleton"
+name = "ophyd-epics-devices"
 classifiers = [
     "Development Status :: 3 - Alpha",
     "License :: OSI Approved :: Apache Software License",
@@ -12,8 +12,8 @@
     "Programming Language :: Python :: 3.10",
     "Programming Language :: Python :: 3.11",
 ]
-description = "One line description of your module"
-dependencies = [] # Add project dependencies here, e.g. ["click", "numpy"]
+description = "Cross-institution EPICS Devices for Ophyd"
+dependencies = ["ophyd", "bluesky", "event-model"]
 dynamic = ["version"]
 license.file = "LICENSE"
 readme = "README.rst"
@@ -22,12 +22,13 @@
 [project.optional-dependencies]
 dev = [
     "black",
-    "mypy",
     "flake8-isort",
     "Flake8-pyproject",
+    "mypy",
     "pipdeptree",
     "pre-commit",
     "pydata-sphinx-theme>=0.12",
+    "pytest-asyncio",
     "pytest-cov",
     "sphinx-autobuild",
     "sphinx-copybutton",
@@ -36,22 +37,15 @@
     "types-mock",
 ]
 
-[project.scripts]
-python3-pip-skeleton = "python3_pip_skeleton.__main__:main"
-
 [project.urls]
-GitHub = "https://github.com/DiamondLightSource/python3-pip-skeleton"
+GitHub = "https://github.com/bluesky/ophyd-epics-devices"
 
 [[project.authors]] # Further authors may be added by duplicating this section
-email = "email@address.com"
-name = "Firstname Lastname"
-
+email = "tom.cobb@diamond.ac.uk"
+name = "Tom Cobb"
 
 [tool.setuptools_scm]
-<<<<<<< HEAD
 write_to = "src/ophyd_epics_devices/_version.py"
-=======
-write_to = "src/python3_pip_skeleton/_version.py"
 
 [tool.mypy]
 ignore_missing_imports = true # Ignore missing stubs in imported modules
@@ -69,20 +63,21 @@
 max-line-length = 88 # Respect black's line length (default 88),
 exclude = [".tox", "venv"]
 
-
 [tool.pytest.ini_options]
 # Run pytest with all our checkers, and don't spam us with massive tracebacks on error
 addopts = """
     --tb=native -vv --doctest-modules --doctest-glob="*.rst"
-    --cov=python3_pip_skeleton --cov-report term --cov-report xml:cov.xml
+    --ignore=docs/examples
+    --cov=ophyd_epics_devices --cov-report term --cov-report xml:cov.xml
     """
 # https://iscinumpy.gitlab.io/post/bound-version-constraints/#watch-for-warnings
-filterwarnings = "error"
+# filterwarnings = "error"
 # Doctest python code in docs, python code in src docstrings, test functions in tests
 testpaths = "docs src tests"
+asyncio_mode = "auto"
 
 [tool.coverage.run]
-data_file = "/tmp/python3_pip_skeleton.coverage"
+data_file = "/tmp/ophyd_epics_devices.coverage"
 
 [tool.coverage.paths]
 # Tests are run from installed location, map back to the src directory
@@ -110,5 +105,4 @@
     mypy: mypy src tests {posargs}
     pre-commit: pre-commit run --all-files {posargs}
     docs: sphinx-{posargs:build -EW --keep-going} -T docs build/html
-"""
->>>>>>> f67ddd4e
+"""